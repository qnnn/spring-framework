--- conflicted
+++ resolved
@@ -2,13 +2,9 @@
 on:
   push:
     branches:
-<<<<<<< HEAD
       - main
-=======
-      - 6.1.x
 permissions:
   actions: write
->>>>>>> eacfd77d
 concurrency:
   group: ${{ github.workflow }}-${{ github.ref }}
 jobs:
